// defs.rs
// Tom Kerrigan's Simple Chess Program (TSCP)
//
// Copyright 1997 Tom Kerrigan
//
// Rust port by Kristopher Johnson

pub type Int = i32;

pub const GEN_STACK: usize = 1120;
pub const MAX_PLY: usize = 32;
pub const HIST_STACK: usize = 400;

pub const LIGHT: Int = 0;
pub const DARK: Int = 1;

pub const PAWN: Int = 0;
pub const KNIGHT: Int = 1;
pub const BISHOP: Int = 2;
pub const ROOK: Int = 3;
pub const QUEEN: Int = 4;
pub const KING: Int = 5;

pub const EMPTY: Int = 6;

// useful squares
pub const A1: usize = 56;
pub const B1: usize = 57;
pub const C1: usize = 58;
pub const D1: usize = 59;
pub const E1: usize = 60;
pub const F1: usize = 61;
pub const G1: usize = 62;
pub const H1: usize = 63;
pub const A8: usize = 0;
pub const B8: usize = 1;
pub const C8: usize = 2;
pub const D8: usize = 3;
pub const E8: usize = 4;
pub const F8: usize = 5;
pub const G8: usize = 6;
pub const H8: usize = 7;

macro_rules! row {
    ( $x:expr ) => {
        $x >> 3
    };
}

macro_rules! col {
    ( $x:expr ) => {
        $x & 7
    };
}

/// This is the basic description of a move. promote is what
/// piece to promote the pawn to, if the move is a pawn
/// promotion. bits is a bitfield that describes the move,
/// with the following bits:
///
/// - 1  capture
/// - 2  castle
/// - 4  en passant capture
/// - 8  pushing a pawn 2 squares
/// - 16 pawn move
/// - 32 promote
///
/// It's union'ed with an integer so two moves can easily
/// be compared with each other.

<<<<<<< HEAD
#[derive(Debug, Copy, Clone)]
=======
#[derive(Copy, Clone, Default)]
>>>>>>> 52fa6745
pub struct MoveBytes {
    pub from: u8,
    pub to: u8,
    pub promote: u8,
    pub bits: u8,
}

// #rust TODO The use of a union for move representation requires a lot of code
// to be in "unsafe" blocks.  We provide safe functions to avoid the need for
// that.

#[derive(Copy, Clone)]
pub union Move {
    pub b: MoveBytes,
    pub u: Int,
}

impl Move {
    /// safely extract MoveBytes variant from a Move
    #[inline]
    pub fn bytes(self: Move) -> MoveBytes {
        unsafe { self.b }
    }

    /// safely set MoveBytes variant in a Move
    #[inline]
    pub fn set_bytes(self: &mut Move, m: MoveBytes) {
        self.b = m
    }

    /// safely extract 32-bit value from a Move
    #[inline]
    pub fn value(self: Move) -> Int {
        unsafe { self.u }
    }

    /// safely set 32-bit value for a Move
    #[inline]
    pub fn set_value(self: &mut Move, value: Int) {
        self.u = value;
    }
}

impl Default for Move {
    fn default() -> Self {
        Move { u: 0 }
    }
}

/// an element of the move stack. it's just a move with a score, so it can be
/// sorted by the search functions.
#[derive(Copy, Clone, Default)]
pub struct Gen {
    pub m: Move,
    pub score: Int,
}

/// an element of the history stack, with the information necessary to take a
/// move back.
#[derive(Copy, Clone, Default)]
pub struct Hist {
    pub m: Move,
    pub capture: Int,
    pub castle: Int,
    pub ep: Int,
    pub fifty: Int,
    pub hash: Int,
}<|MERGE_RESOLUTION|>--- conflicted
+++ resolved
@@ -68,11 +68,7 @@
 /// It's union'ed with an integer so two moves can easily
 /// be compared with each other.
 
-<<<<<<< HEAD
-#[derive(Debug, Copy, Clone)]
-=======
-#[derive(Copy, Clone, Default)]
->>>>>>> 52fa6745
+#[derive(Debug, Copy, Clone, Default)]
 pub struct MoveBytes {
     pub from: u8,
     pub to: u8,
